﻿using System;
using System.Linq;
using LanguageExt;
using LanguageExt.Common;
using LanguageExt.ClassInstances;
using static LanguageExt.Prelude;
using Xunit;

namespace LanguageExt.Tests
{
<<<<<<< HEAD
=======
    public class TestError : NewType<TestError, string>
    {
        public TestError(string e) : base(e) { }
    }

>>>>>>> 582bff94
    public class ValidationTests
    {
        public Func<string, string> ToUpper => x => x.ToUpper();

        [Fact]
        public void ValidationSeq_MapFails_Failure()
        {
            var failure = Fail<string, int>("something went wrong")
                .MapFail(ToUpper);

            failure.Match(
                Succ: _ => Assert.True(false, "should never get here"),
                Fail: errors =>
                {
                    Assert.True(errors.Count == 1);
                    Assert.True(errors.Head == "SOMETHING WENT WRONG");
                });
        }

        [Fact]
        public void ValidationSeq_MapFails_Success()
        {
            var success = Success<string, int>(42)
                .MapFail(ToUpper);

            success.Match(
                Succ: succ => Assert.True(succ == 42),
                Fail: errors => Assert.True(false, "should never get here"));
        }

        [Fact]
        public void ValidationSeq_BiMap_Failure()
        {
            var failure = Fail<string, int>("something went wrong")
                .BiMap(
                    Success: succ => succ + 1,
                    Fail: ToUpper
                );

            failure.Match(
                Succ: _ => Assert.True(false, "should never get here"),
                Fail: errors =>
                {
                    Assert.True(errors.Count == 1);
                    Assert.True(errors.Head == "SOMETHING WENT WRONG");
                });
        }

        [Fact]
        public void ValidationSeq_BiMap_Success()
        {
            var success = Success<string, int>(42)
                .BiMap(
                    Success: succ => succ + 1,
                    Fail: ToUpper
                );

            success.Match(
                Succ: succ => Assert.True(succ == 43),
                Fail: err => Assert.True(false, "should never get here"));
        }

        [Fact]
        public void Validation_MapFails_Failure()
        {
            var failure = Fail<MSeq<string>, Seq<string>, int>(Seq1("something went wrong"))
                .MapFail<MSeq<string>, Seq<string>>(f => f.Map(ToUpper));

            failure.Match(
                Succ: _ => Assert.True(false, "should never get here"),
                Fail: errors =>
                {
                    Assert.True(errors.Count == 1);
                    Assert.True(errors.Head == "SOMETHING WENT WRONG");
                });
        }

        [Fact]
        public void Validation_MapFails_Success()
        {
            var success = Success<MSeq<string>, Seq<string>, int>(42)
                .MapFail<MSeq<string>, Seq<string>>(f => f.Map(ToUpper));

            success.Match(
                Succ: succ => Assert.True(succ == 42),
                Fail: errors => Assert.True(false, "should never get here"));
        }

        [Fact]
        public void Validation_BiMap_Failure()
        {
            var failure = Fail<MSeq<string>, Seq<string>, int>(Seq1("something went wrong"))
                .BiMap<MSeq<string>, Seq<string>, int>(
                    Success: succ => succ + 1,
                    Fail: fail => fail.Map(ToUpper)
                );

            failure.Match(
                Succ: _ => Assert.True(false, "should never get here"),
                Fail: errors =>
                {
                    Assert.True(errors.Count == 1);
                    Assert.True(errors.Head == "SOMETHING WENT WRONG");
                });
        }

        [Fact]
        public void Validation_BiMap_Success()
        {
            var success = Success<MSeq<string>, Seq<string>, int>(42)
                .BiMap<MSeq<string>, Seq<string>, int>(
                    Success: succ => succ + 1,
                    Fail: fail => fail.Map(ToUpper)
                );

            success.Match(
                Succ: succ => Assert.True(succ == 43),
                Fail: err => Assert.True(false, "should never get here"));
        }

        [Fact]
        public void ValidCreditCardTest()
        {
            // Valid test
            var res = ValidateCreditCard("Paul", "1234567891012345", "10", "2020");

            res.Match(
                Succ: cc =>
                {
                    Assert.True(cc.CardHolder == "Paul");
                    Assert.True(cc.Month == 10);
                    Assert.True(cc.Year == 2020);
                    Assert.True(cc.Number == "1234567891012345");
                },
                Fail: err => Assert.True(false, "should never get here"));
        }

        [Fact]
        public void InValidCreditCardNumberTest()
        {
            var res = ValidateCreditCard("Paul", "ABCDEF567891012345", "10", "2020");
            Assert.True(res.IsFail);

            res.Match(
                Succ: _ => Assert.True(false, "should never get here"),
                Fail: errors =>
                {
                    Assert.True(errors.Count == 2);
                    Assert.True(errors.Head.Message == "only numbers are allowed");
                    Assert.True(errors.Tail.Head.Message == "can not exceed 16 characters");
                });
        }

        [Fact]
        public void ExpiredAndInValidCreditCardNumberTest()
        {
            var res = ValidateCreditCard("Paul", "ABCDEF567891012345", "1", "2001");
            Assert.True(res.IsFail);

            res.Match(
                Succ: _ => Assert.True(false, "should never get here"),
                Fail: errors =>
                {
                    Assert.True(errors.Count == 3);
                    Assert.True(errors.Head.Message == "only numbers are allowed");
                    Assert.True(errors.Tail.Head.Message == "can not exceed 16 characters");
                    Assert.True(errors.Tail.Tail.Head.Message == "card has expired");
                });
        }

        /// <summary>
        /// Validates the string has only ASCII characters
        /// </summary>
        public static Validation<TestError, string> AsciiOnly(string str) =>
            str.ForAll(c => c <= 0x7f)
                ? Success<TestError, string>(str)
                : Fail<TestError, string>(TestError.New("only ascii characters are allowed"));

        /// <summary>
        /// Creates a delegate that when passed a string will validate that it's below
        /// a specific length
        /// </summary>
        public static Func<string, Validation<TestError, string>> MaxStrLength(int max) =>
            str =>
                str.Length <= max
                    ? Success<TestError, string>(str)
                    : Fail<TestError, string>(TestError.New($"can not exceed {max} characters"));

        /// <summary>
        /// Validates that the string passed contains only digits
        /// </summary>
        public static Validation<TestError, string> DigitsOnly(string str) =>
            str.ForAll(Char.IsDigit)
                ? Success<TestError, string>(str)
                : Fail<TestError, string>(TestError.New($"only numbers are allowed"));

        /// <summary>
        /// Uses parseInt which returns an Option and converts it to a Validation
        /// value with a default Error if the parse fails
        /// </summary>
        public static Validation<TestError, int> ToInt(string str) =>
            parseInt(str).ToValidation(TestError.New("must be a number"));

        /// <summary>
        /// Validates that the value passed is a month
        /// </summary>
        public static Validation<TestError, int> ValidMonth(int month) =>
            month >= 1 && month <= 12
                ? Success<TestError, int>(month)
                : Fail<TestError, int>(TestError.New($"invalid month"));

        /// <summary>
        /// Validates that the value passed is a positive number
        /// </summary>
        public static Validation<TestError, int> PositiveNumber(int value) =>
            value > 0
                ? Success<TestError, int>(value)
                : Fail<TestError, int>(TestError.New($"must be positive"));

        /// <summary>
        /// Takes todays date and builds a delegate that can take a month and year
        /// to see if the credit card has expired.
        /// </summary>
        public static Func<int, int, Validation<TestError, (int month, int year)>> ValidExpiration(int currentMonth, int currentYear) =>
            (month, year) =>
                year > currentYear || (year == currentYear && month >= currentMonth)
                    ? Success<TestError, (int, int)>((month, year))
                    : Fail<TestError, (int, int)>(TestError.New($"card has expired"));

        /// <summary>
        /// Validate that the card holder is ASCII and has a maximum of 30 characters
        /// This uses the | operator as a disjunction computation.  If any items are
        /// Failed then the errors are collected and returned.  If they all pass then
        /// the Success value from the first item is propagated.  This only works when
        /// all the operands are of the same type and you only care about the first
        /// success value.  Which in this case is cardHolder for both.
        /// </summary>
        public static Validation<TestError, string> ValidateCardHolder(string cardHolder) =>
            AsciiOnly(cardHolder) | MaxStrLength(30)(cardHolder);

        /// <summary>
        /// This is the main validation function for validating a credit card
        /// </summary>
        public static Validation<TestError, CreditCard> ValidateCreditCard(string cardHolder, string number, string expMonth, string expYear)
        {
            var fakeDateTime = new DateTime(year: 2019, month: 1, day: 1);
            var cardHolderV = ValidateCardHolder(cardHolder);
            var numberV = DigitsOnly(number) | MaxStrLength(16)(number);
            var validToday = ValidExpiration(fakeDateTime.Month, fakeDateTime.Year);

            // This falls back to monadic behaviour because validToday needs both
            // a month and year to continue.  
            var monthYear = from m in ToInt(expMonth).Bind(ValidMonth)
                            from y in ToInt(expYear).Bind(PositiveNumber)
                            from my in validToday(m, y)
                            select my;

            // The items to validate are placed in a tuple, then you call apply to
            // confirm that all items have passed the validation.  If not then all
            // the errors are collected.  If they have passed then the results are
            // passed to the lambda function allowing the creation of a the 
            // CreditCard object.
            return (cardHolderV, numberV, monthYear).Apply((c, num, my) => new CreditCard(c, num, my.month, my.year));
        }

        public class CreditCard
        {
            public readonly string CardHolder;
            public readonly string Number;
            public readonly int Month;
            public readonly int Year;

            public CreditCard(string c, string num, int month, int year)
            {
                CardHolder = c;
                Number = num;
                Month = month;
                Year = year;
            }
        }
    }
}<|MERGE_RESOLUTION|>--- conflicted
+++ resolved
@@ -1,21 +1,17 @@
 ﻿using System;
 using System.Linq;
 using LanguageExt;
-using LanguageExt.Common;
 using LanguageExt.ClassInstances;
 using static LanguageExt.Prelude;
 using Xunit;
 
 namespace LanguageExt.Tests
 {
-<<<<<<< HEAD
-=======
     public class TestError : NewType<TestError, string>
     {
         public TestError(string e) : base(e) { }
     }
 
->>>>>>> 582bff94
     public class ValidationTests
     {
         public Func<string, string> ToUpper => x => x.ToUpper();
@@ -164,8 +160,8 @@
                 Fail: errors =>
                 {
                     Assert.True(errors.Count == 2);
-                    Assert.True(errors.Head.Message == "only numbers are allowed");
-                    Assert.True(errors.Tail.Head.Message == "can not exceed 16 characters");
+                    Assert.True(errors.Head.Value == "only numbers are allowed");
+                    Assert.True(errors.Tail.Head.Value == "can not exceed 16 characters");
                 });
         }
 
@@ -180,9 +176,9 @@
                 Fail: errors =>
                 {
                     Assert.True(errors.Count == 3);
-                    Assert.True(errors.Head.Message == "only numbers are allowed");
-                    Assert.True(errors.Tail.Head.Message == "can not exceed 16 characters");
-                    Assert.True(errors.Tail.Tail.Head.Message == "card has expired");
+                    Assert.True(errors.Head.Value == "only numbers are allowed");
+                    Assert.True(errors.Tail.Head.Value == "can not exceed 16 characters");
+                    Assert.True(errors.Tail.Tail.Head.Value == "card has expired");
                 });
         }
 
